# Welcome to Jekyll!
#
# This config file is meant for settings that affect your whole site, values
# which you are expected to set up once and rarely edit after that. If you find
# yourself editing these this file very often, consider using Jekyll's data files
# feature for the data you need to update frequently.
#
# For technical reasons, this file is *NOT* reloaded automatically when you use
# 'jekyll serve'. If you change this file, please restart the server process.

# Site settings
# These are used to personalize your new site. If you look in the HTML files,
# you will see them accessed via {{ site.title }}, {{ site.github_repo }}, and so on.
# You can create any custom variable you would like, and they will be accessible
# in the templates via {{ site.myvariable }}.
title: Just the Docs
description: A Jekyll theme for documentation
baseurl: "/just-the-docs" # the subpath of your site, e.g. /blog
url: "https://pmarsceill.github.io" # the base hostname & protocol for your site, e.g. http://example.com

permalink: pretty
exclude: ["node_modules/", "*.gemspec", "*.gem", "Gemfile", "Gemfile.lock", "package.json", "package-lock.json",  "script/", "LICENSE.txt", "lib/", "bin/", "README.md", "Rakefile"]

# Set a path/url to a logo that will be displayed instead of the title
#logo: "/assets/images/just-the-docs.png"

# Enable or disable the site search
search_enabled: true

<<<<<<< HEAD
=======
# Set the search token separator for hyphenated-word search:
search_tokenizer_separator: /[\s/]+/

>>>>>>> 423b8c9f
# Enable or disable heading anchors
heading_anchors: true

# Aux links for the upper right navigation
aux_links:
  "Just the Docs on GitHub":
    - "//github.com/pmarsceill/just-the-docs"

# Footer content appears at the bottom of every page's main content
footer_content: "Copyright &copy; 2017-2019 Patrick Marsceill. Distributed by an <a href=\"https://github.com/pmarsceill/just-the-docs/tree/master/LICENSE.txt\">MIT license.</a>"

# Color scheme currently only supports "dark" or nil (default)
color_scheme: nil

# Google Analytics Tracking (optional)
# e.g, UA-1234567-89
ga_tracking: UA-2709176-10

plugins:
  - jekyll-seo-tag

compress_html:
  clippings: all
  comments: all
  endings: all
  startings: []
  blanklines: false
  profile: false<|MERGE_RESOLUTION|>--- conflicted
+++ resolved
@@ -27,12 +27,9 @@
 # Enable or disable the site search
 search_enabled: true
 
-<<<<<<< HEAD
-=======
 # Set the search token separator for hyphenated-word search:
 search_tokenizer_separator: /[\s/]+/
 
->>>>>>> 423b8c9f
 # Enable or disable heading anchors
 heading_anchors: true
 
