--- conflicted
+++ resolved
@@ -38,17 +38,12 @@
   "Just the Docs on GitHub":
     - "//github.com/pmarsceill/just-the-docs"
 
-<<<<<<< HEAD
 # Makes Aux links open in a new tab. Default is false
 aux_links_new_tab: false
 
-# Footer content appears at the bottom of every page's main content
-footer_content: "Copyright &copy; 2017-2019 Patrick Marsceill. Distributed by an <a href=\"https://github.com/pmarsceill/just-the-docs/tree/master/LICENSE.txt\">MIT license.</a>"
-=======
 # Sort order for navigation links
 nav_sort: case_insensitive # default, equivalent to nil
 # nav_sort: case_sensitive # Capital letters sorted before lowercase
->>>>>>> 16e83704
 
 # Footer content
 # appears at the bottom of every page's main content
