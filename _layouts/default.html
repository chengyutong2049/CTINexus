--- conflicted
+++ resolved
@@ -33,37 +33,6 @@
         <svg viewBox="0 0 24 24" class="icon"><use xlink:href="#menu"></use></svg>
       </a>
     </div>
-<<<<<<< HEAD
-    <div id="main-wrap" class="main-wrap" tabindex="0">
-      <div class="main" id="top">
-        <div id="main-header" class="main-header">
-          {% if site.search_enabled != false %}
-            <div class="search">
-              <div class="search-input-wrap">
-                <input type="text" id="search-input" class="search-input" tabindex="0" placeholder="Search {{ site.title }}" aria-label="Search {{ site.title }}" autocomplete="off">
-                <svg viewBox="0 0 24 24" class="search-icon"><use xlink:href="#search"></use></svg>
-              </div>
-              <div id="search-results" class="search-results"></div>
-            </div>
-          {% endif %}
-          {% if site.aux_links %}
-            <nav aria-label="Auxiliary" class="aux-nav">
-              <ul class="aux-nav-list">
-                {% for link in site.aux_links %}
-                  <li class="aux-nav-list-item">
-                    <a href="{{ link.last }}"
-                      {% if site.aux_links_new_tab %}
-                      target="_blank" rel="noopener noreferrer"
-                      {% endif %}
-                    >
-                    {{ link.first }}
-                    </a>
-                  </li>
-                {% endfor %}
-              </ul>
-            </nav>
-          {% endif %}
-=======
     <nav role="navigation" aria-label="Main" id="site-nav" class="site-nav">
       {% include nav.html %}
     </nav>
@@ -71,7 +40,7 @@
       This site uses <a href="https://github.com/pmarsceill/just-the-docs">Just the Docs</a>, a documentation theme for Jekyll.
     </footer>
   </div>
-  <div class="main">
+  <div class="main" id="top">
     <div id="main-header" class="main-header">
       {% if site.search_enabled != false %}
         <div class="search">
@@ -80,14 +49,21 @@
             <svg viewBox="0 0 24 24" class="search-icon"><use xlink:href="#search"></use></svg>
           </div>
           <div id="search-results" class="search-results"></div>
->>>>>>> 09944de1
         </div>
       {% endif %}
       {% if site.aux_links %}
         <nav aria-label="Auxiliary" class="aux-nav">
           <ul class="aux-nav-list">
             {% for link in site.aux_links %}
-              <li class="aux-nav-list-item"><a href="{{ link.last }}">{{ link.first }}</a></li>
+              <li class="aux-nav-list-item">
+                <a href="{{ link.last }}"
+                  {% if site.aux_links_new_tab %}
+                  target="_blank" rel="noopener noreferrer"
+                  {% endif %}
+                >
+                  {{ link.first }}
+                </a>
+              </li>
             {% endfor %}
           </ul>
         </nav>
@@ -116,77 +92,53 @@
           {{ content }}
         {% endif %}
 
-<<<<<<< HEAD
-            {% if page.has_children == true and page.has_toc != false %}
-              <hr>
-              <h2 class="text-delta">Table of contents</h2>
-              <ul>
-                {%- assign children_list = pages_list | where: "parent", node.title -%}
-                {% for child in children_list %}
-                  {% if child.parent == page.title and child.title != page.title and child.grand_parent == page.parent %}
-                    <li>
-                      <a href="{{ child.url | absolute_url }}">{{ child.title }}</a>{% if child.summary %} - {{ child.summary }}{% endif %}
-                    </li>
-                  {% endif %}
-                {% endfor %}
-              </ul>
-            {% endif %}
-
-            {% if site.footer_content != nil or site.last_edit_timestamp or site.gh_edit_link %}
-              <hr>
-              <footer>
-                {% if site.back_to_top %}
-                  <p><a href="#top">{{ site.back_to_top_text }}</a></p>
-                  {% endif %}
-                {% if site.footer_content != nil %}
-                  <p class="text-small text-grey-dk-000 mb-0">{{ site.footer_content }}</p>
-                {% endif %}
-
-                {% if site.last_edit_timestamp or site.gh_edit_link %}
-                  <div class="d-flex mt-2">
-                    {% if site.last_edit_timestamp and site.last_edit_time_format and page.last_modified_date %}
-                      <p class="text-small text-grey-dk-000 mb-0 mr-2">
-                        Page last modified: <span class="d-inline-block">{{ page.last_modified_date | date: site.last_edit_time_format }}</span>.
-                      </p>
-                    {% endif %}
-                    {% if
-                      site.gh_edit_link and
-                      site.gh_edit_link_text and
-                      site.gh_edit_repository and
-                      site.gh_edit_branch and
-                      site.gh_edit_view_mode
-                    %}
-                      <p class="text-small text-grey-dk-000 mb-0">
-                        <a href="{{ site.gh_edit_repository }}/{{ site.gh_edit_view_mode }}/{{ site.gh_edit_branch }}/{{ page.path }}">{{ site.gh_edit_link_text }}</a>
-                      </p>
-                    {% endif %}
-                  </div>
-                {% endif %}
-              </footer>
-            {% endif %}
-=======
         {% if page.has_children == true and page.has_toc != false %}
           <hr>
           <h2 class="text-delta">Table of contents</h2>
-          {% assign children_list = site.pages | sort:"nav_order" %}
           <ul>
+            {%- assign children_list = pages_list | where: "parent", node.title -%}
             {% for child in children_list %}
-              {% if child.parent == page.title and child.title != page.title %}
-              <li>
-                <a href="{{ child.url | absolute_url }}">{{ child.title }}</a>{% if child.summary %} - {{ child.summary }}{% endif %}
-              </li>
+              {% if child.parent == page.title and child.title != page.title and child.grand_parent == page.parent %}
+                <li>
+                  <a href="{{ child.url | absolute_url }}">{{ child.title }}</a>{% if child.summary %} - {{ child.summary }}{% endif %}
+                </li>
               {% endif %}
             {% endfor %}
           </ul>
         {% endif %}
 
-        {% if site.footer_content != nil %}
+        {% if site.footer_content != nil or site.last_edit_timestamp or site.gh_edit_link %}
           <hr>
-          <footer role="contentinfo">
-            <p class="text-small text-grey-dk-000 mb-0">{{ site.footer_content }}</p>
+          <footer>
+            {% if site.back_to_top %}
+              <p><a href="#top">{{ site.back_to_top_text }}</a></p>
+            {% endif %}
+            {% if site.footer_content != nil %}
+              <p class="text-small text-grey-dk-000 mb-0">{{ site.footer_content }}</p>
+            {% endif %}
+
+            {% if site.last_edit_timestamp or site.gh_edit_link %}
+              <div class="d-flex mt-2">
+                {% if site.last_edit_timestamp and site.last_edit_time_format and page.last_modified_date %}
+                  <p class="text-small text-grey-dk-000 mb-0 mr-2">
+                    Page last modified: <span class="d-inline-block">{{ page.last_modified_date | date: site.last_edit_time_format }}</span>.
+                  </p>
+                {% endif %}
+                {% if
+                  site.gh_edit_link and
+                  site.gh_edit_link_text and
+                  site.gh_edit_repository and
+                  site.gh_edit_branch and
+                  site.gh_edit_view_mode
+                %}
+                  <p class="text-small text-grey-dk-000 mb-0">
+                    <a href="{{ site.gh_edit_repository }}/{{ site.gh_edit_view_mode }}/{{ site.gh_edit_branch }}/{{ page.path }}">{{ site.gh_edit_link_text }}</a>
+                  </p>
+                {% endif %}
+              </div>
+            {% endif %}
           </footer>
         {% endif %}
->>>>>>> 09944de1
 
       </div>
     </div>
