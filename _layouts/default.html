---
layout: table_wrappers
---

<!DOCTYPE html>

<html lang="{{ site.lang | default: "en-US" }}">
{% include head.html %}
<body>

  <div class="page-wrap">
    <div class="side-bar">
      <div class="site-header">
        <a href="{{ site.url }}{{ site.baseurl }}" class="site-title lh-tight">{% include title.html %}</a>
        <button class="menu-button fs-3 js-main-nav-trigger" data-text-toggle="Hide" type="button">Menu</button>
      </div>

      <div class="navigation main-nav js-main-nav">
        {% include nav.html %}
      </div>
      <footer class="site-footer">
        <p class="text-small text-grey-dk-000 mb-4">This site uses <a href="https://github.com/pmarsceill/just-the-docs">Just the Docs</a>, a documentation theme for Jekyll.</p>
      </footer>
    </div>
    <div class="main-content-wrap js-main-content" tabindex="0">
      <div class="main-content">
        <div class="page-header js-page-header">
          {% if site.search_enabled != false %}
          <div class="search">
            <div class="search-input-wrap">
              <input type="text" class="js-search-input search-input" tabindex="0" placeholder="Search {{ site.title }}" aria-label="Search {{ site.title }}" autocomplete="off">
              <svg width="14" height="14" viewBox="0 0 28 28" xmlns="http://www.w3.org/2000/svg" class="search-icon"><title>Search</title><g fill-rule="nonzero"><path d="M17.332 20.735c-5.537 0-10-4.6-10-10.247 0-5.646 4.463-10.247 10-10.247 5.536 0 10 4.601 10 10.247s-4.464 10.247-10 10.247zm0-4c3.3 0 6-2.783 6-6.247 0-3.463-2.7-6.247-6-6.247s-6 2.784-6 6.247c0 3.464 2.7 6.247 6 6.247z"/><path d="M11.672 13.791L.192 25.271 3.02 28.1 14.5 16.62z"/></g></svg>
            </div>
            <div class="js-search-results search-results-wrap"></div>
          </div>
          {% endif %}
          {% if site.aux_links != nil %}
            <ul class="list-style-none text-small aux-nav">
              {% for link in site.aux_links %}
                <li class="d-inline-block my-0{% unless forloop.last %} mr-2{% endunless %}"><a href="{{ link.last }}">{{ link.first }}</a></li>
              {% endfor %}
            </ul>
          {% endif %}
        </div>
        <div class="page">
          {% unless page.url == "/" %}
            {% if page.parent %}
              <nav class="breadcrumb-nav">
                <ol class="breadcrumb-nav-list">
                  {% if page.grand_parent %}
                    <li class="breadcrumb-nav-list-item"><a href="{{ first_level_url }}">{{ page.grand_parent }}</a></li>
                    <li class="breadcrumb-nav-list-item"><a href="{{ second_level_url }}">{{ page.parent }}</a></li>
                  {% else %}
                    <li class="breadcrumb-nav-list-item"><a href="{{ first_level_url }}">{{ page.parent }}</a></li>
                  {% endif %}
                  <li class="breadcrumb-nav-list-item"><span>{{ page.title }}</span></li>
                </ol>
              </nav>
            {% endif %}
          {% endunless %}
          <div id="main-content" class="page-content" role="main">
            {% if site.heading_anchors != false %}
              {% include vendor/anchor_headings.html html=content  beforeHeading = "true" anchorBody="<svg class=\"d-inline-block v-align-middle\" viewBox=\"0 0 16 16\" version=\"1.1\" width=\"18\" height=\"18\" aria-hidden=\"true\"><path fill-rule=\"evenodd\" d=\"M4 9h1v1H4c-1.5 0-3-1.69-3-3.5S2.55 3 4 3h4c1.45 0 3 1.69 3 3.5 0 1.41-.91 2.72-2 3.25V8.59c.58-.45 1-1.27 1-2.09C10 5.22 8.98 4 8 4H4c-.98 0-2 1.22-2 2.5S3 9 4 9zm9-3h-1v1h1c1 0 2 1.22 2 2.5S13.98 12 13 12H9c-.98 0-2-1.22-2-2.5 0-.83.42-1.64 1-2.09V6.25c-1.09.53-2 1.84-2 3.25C6 11.31 7.55 13 9 13h4c1.45 0 3-1.69 3-3.5S14.5 6 13 6z\"></path></svg>" anchorClass="anchor-heading" %}
            {% else %}
              {{ content }}
            {% endif %}

          {% if page.has_children == true and page.has_toc != false %}
            <hr>
            <h2 class="text-delta">Table of contents</h2>
            {% assign children_list = site.pages | sort:"nav_order" %}
            <ul>
              {% for child in children_list %}
                {% if child.parent == page.title and child.title != page.title %}
                <li>
                  <a href="{{ child.url | absolute_url }}">{{ child.title }}</a>
                </li>
                {% endif %}
              {% endfor %}
            </ul>
          {% endif %}

<<<<<<< HEAD
          {% if page.has_children == true and page.has_toc != false %}
          <hr>
          <h2 class="text-delta">Table of contents</h2>
          {% assign children_list = site.pages | sort:"nav_order" %}
          <ul>
            {% for child in children_list %}
              {% if child.parent == page.title and child.title != page.title %}
              <li>
                <a href="{{ child.url | absolute_url }}">{{ child.title }}</a>{% if child.summary %} - {{ child.summary }}{% endif %}
              </li>
              {% endif %}
            {% endfor %}
          </ul>
=======
          {% if site.footer_content != nil %}
            <hr>
            <footer role="contentinfo">
              <p class="text-small text-grey-dk-000 mb-0">{{ site.footer_content }}</p>
            </footer>
>>>>>>> 418cf1d6
          {% endif %}

        </div>
      </div>
    </div>
  </div>

</body>
</html><|MERGE_RESOLUTION|>--- conflicted
+++ resolved
@@ -73,34 +73,18 @@
               {% for child in children_list %}
                 {% if child.parent == page.title and child.title != page.title %}
                 <li>
-                  <a href="{{ child.url | absolute_url }}">{{ child.title }}</a>
+                  <a href="{{ child.url | absolute_url }}">{{ child.title }}</a>{% if child.summary %} - {{ child.summary }}{% endif %}
                 </li>
                 {% endif %}
               {% endfor %}
             </ul>
           {% endif %}
 
-<<<<<<< HEAD
-          {% if page.has_children == true and page.has_toc != false %}
-          <hr>
-          <h2 class="text-delta">Table of contents</h2>
-          {% assign children_list = site.pages | sort:"nav_order" %}
-          <ul>
-            {% for child in children_list %}
-              {% if child.parent == page.title and child.title != page.title %}
-              <li>
-                <a href="{{ child.url | absolute_url }}">{{ child.title }}</a>{% if child.summary %} - {{ child.summary }}{% endif %}
-              </li>
-              {% endif %}
-            {% endfor %}
-          </ul>
-=======
           {% if site.footer_content != nil %}
             <hr>
             <footer role="contentinfo">
               <p class="text-small text-grey-dk-000 mb-0">{{ site.footer_content }}</p>
             </footer>
->>>>>>> 418cf1d6
           {% endif %}
 
         </div>
