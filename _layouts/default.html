---
layout: table_wrappers
---

<!DOCTYPE html>

<html lang="{{ site.lang | default: 'en-US' }}">
{% include head.html %}
<body>
  <svg xmlns="http://www.w3.org/2000/svg" style="display: none;">
<<<<<<< HEAD
    <symbol id="search" viewBox="0 0 24 24">
      <title>Menu</title>
      <path d="M15.5 14h-.79l-.28-.27C15.41 12.59 16 11.11 16 9.5 16 5.91 13.09 3 9.5 3S3 5.91 3 9.5 5.91 16 9.5 16c1.61 0 3.09-.59 4.23-1.57l.27.28v.79l5 4.99L20.49 19l-4.99-5zm-6 0C7.01 14 5 11.99 5 9.5S7.01 5 9.5 5 14 7.01 14 9.5 11.99 14 9.5 14z"/><path d="M0 0h24v24H0z" fill="none"/>
    </symbol>
    <symbol id="menu" viewBox="0 0 24 24">
      <title>Search</title>
      <path d="M0 0h24v24H0z" fill="none"/><path d="M3 18h18v-2H3v2zm0-5h18v-2H3v2zm0-7v2h18V6H3z"/>
=======
    <symbol id="link" viewBox="0 0 16 16">
      <title>Link</title>
      <path fill-rule="evenodd" d="M4 9h1v1H4c-1.5 0-3-1.69-3-3.5S2.55 3 4 3h4c1.45 0 3 1.69 3 3.5 0 1.41-.91 2.72-2 3.25V8.59c.58-.45 1-1.27 1-2.09C10 5.22 8.98 4 8 4H4c-.98 0-2 1.22-2 2.5S3 9 4 9zm9-3h-1v1h1c1 0 2 1.22 2 2.5S13.98 12 13 12H9c-.98 0-2-1.22-2-2.5 0-.83.42-1.64 1-2.09V6.25c-1.09.53-2 1.84-2 3.25C6 11.31 7.55 13 9 13h4c1.45 0 3-1.69 3-3.5S14.5 6 13 6z"></path>
>>>>>>> fd911409
    </symbol>
    <symbol id="arrow-right" viewBox="0 0 24 24">
      <title>Expand</title>
      <path d="M10 6L8.59 7.41 13.17 12l-4.58 4.59L10 18l6-6z"/><path d="M0 0h24v24H0z" fill="none"/>
    </symbol>
  </svg>

  <div class="page-wrap">
    <div class="side-bar">
      <div class="site-header">
        <a href="{{ '/' | absolute_url }}" class="site-title lh-tight">{% include title.html %}</a>
        <a href="#" id="menu-button" class="site-button">
          <svg viewBox="0 0 24 24" class="icon"><use xlink:href="#menu"></use></svg>
        </a>
      </div>
      <nav role="navigation" aria-label="Main" id="site-nav" class="site-nav">
        {% include nav.html %}
      </nav>
      <footer class="site-footer">
        This site uses <a href="https://github.com/pmarsceill/just-the-docs">Just the Docs</a>, a documentation theme for Jekyll.
      </footer>
    </div>
    <div id="main-wrap" class="main-wrap" tabindex="0">
      <div class="main">
        <div id="main-header" class="main-header">
          {% if site.search_enabled != false %}
            <div class="search">
              <div class="search-input-wrap">
                <input type="text" id="search-input" class="search-input" tabindex="0" placeholder="Search {{ site.title }}" aria-label="Search {{ site.title }}" autocomplete="off">
                <svg viewBox="0 0 24 24" class="search-icon"><use xlink:href="#search"></use></svg>
              </div>
              <div id="search-results" class="search-results"></div>
            </div>
          {% endif %}
          {% if site.aux_links %}
            <nav aria-label="Auxiliary" class="aux-nav">
              <ul class="aux-nav-list">
                {% for link in site.aux_links %}
                  <li class="aux-nav-list-item"><a href="{{ link.last }}">{{ link.first }}</a></li>
                {% endfor %}
              </ul>
            </nav>
          {% endif %}
        </div>
        <div id="main-content-wrap" class="main-content-wrap">
          {% unless page.url == "/" %}
            {% if page.parent %}
              <nav aria-label="Breadcrumb" class="breadcrumb-nav">
                <ol class="breadcrumb-nav-list">
                  {% if page.grand_parent %}
                    <li class="breadcrumb-nav-list-item"><a href="{{ first_level_url }}">{{ page.grand_parent }}</a></li>
                    <li class="breadcrumb-nav-list-item"><a href="{{ second_level_url }}">{{ page.parent }}</a></li>
                  {% else %}
                    <li class="breadcrumb-nav-list-item"><a href="{{ first_level_url }}">{{ page.parent }}</a></li>
                  {% endif %}
                  <li class="breadcrumb-nav-list-item"><span>{{ page.title }}</span></li>
                </ol>
              </nav>
            {% endif %}
          {% endunless %}
          <div id="main-content" class="main-content" role="main">
            {% if site.heading_anchors != false %}
              {% include vendor/anchor_headings.html html=content beforeHeading="true" anchorBody="<svg viewBox=\"0 0 16 16\" aria-hidden=\"true\"><use xlink:href=\"#link\"></use></svg>" anchorClass="anchor-heading" %}
            {% else %}
              {{ content }}
            {% endif %}

            {% if page.has_children == true and page.has_toc != false %}
              <hr>
              <h2 class="text-delta">Table of contents</h2>
              {% assign children_list = site.pages | sort:"nav_order" %}
              <ul>
                {% for child in children_list %}
                  {% if child.parent == page.title and child.title != page.title %}
                  <li>
                    <a href="{{ child.url | absolute_url }}">{{ child.title }}</a>{% if child.summary %} - {{ child.summary }}{% endif %}
                  </li>
                  {% endif %}
                {% endfor %}
              </ul>
            {% endif %}

            {% if site.footer_content != nil %}
              <hr>
              <footer role="contentinfo">
                <p class="text-small text-grey-dk-000 mb-0">{{ site.footer_content }}</p>
              </footer>
            {% endif %}

          </div>
        </div>
      </div>
    </div>

    {% if site.search_enabled != false %}
      <a href="#" id="search-button" class="search-button">
        <svg viewBox="0 0 24 24" class="icon"><use xlink:href="#search"></use></svg>
      </a>
    {% endif %}
  </div>

</body>
</html><|MERGE_RESOLUTION|>--- conflicted
+++ resolved
@@ -8,7 +8,10 @@
 {% include head.html %}
 <body>
   <svg xmlns="http://www.w3.org/2000/svg" style="display: none;">
-<<<<<<< HEAD
+    <symbol id="link" viewBox="0 0 16 16">
+      <title>Link</title>
+      <path fill-rule="evenodd" d="M4 9h1v1H4c-1.5 0-3-1.69-3-3.5S2.55 3 4 3h4c1.45 0 3 1.69 3 3.5 0 1.41-.91 2.72-2 3.25V8.59c.58-.45 1-1.27 1-2.09C10 5.22 8.98 4 8 4H4c-.98 0-2 1.22-2 2.5S3 9 4 9zm9-3h-1v1h1c1 0 2 1.22 2 2.5S13.98 12 13 12H9c-.98 0-2-1.22-2-2.5 0-.83.42-1.64 1-2.09V6.25c-1.09.53-2 1.84-2 3.25C6 11.31 7.55 13 9 13h4c1.45 0 3-1.69 3-3.5S14.5 6 13 6z"></path>
+    </symbol>
     <symbol id="search" viewBox="0 0 24 24">
       <title>Menu</title>
       <path d="M15.5 14h-.79l-.28-.27C15.41 12.59 16 11.11 16 9.5 16 5.91 13.09 3 9.5 3S3 5.91 3 9.5 5.91 16 9.5 16c1.61 0 3.09-.59 4.23-1.57l.27.28v.79l5 4.99L20.49 19l-4.99-5zm-6 0C7.01 14 5 11.99 5 9.5S7.01 5 9.5 5 14 7.01 14 9.5 11.99 14 9.5 14z"/><path d="M0 0h24v24H0z" fill="none"/>
@@ -16,11 +19,6 @@
     <symbol id="menu" viewBox="0 0 24 24">
       <title>Search</title>
       <path d="M0 0h24v24H0z" fill="none"/><path d="M3 18h18v-2H3v2zm0-5h18v-2H3v2zm0-7v2h18V6H3z"/>
-=======
-    <symbol id="link" viewBox="0 0 16 16">
-      <title>Link</title>
-      <path fill-rule="evenodd" d="M4 9h1v1H4c-1.5 0-3-1.69-3-3.5S2.55 3 4 3h4c1.45 0 3 1.69 3 3.5 0 1.41-.91 2.72-2 3.25V8.59c.58-.45 1-1.27 1-2.09C10 5.22 8.98 4 8 4H4c-.98 0-2 1.22-2 2.5S3 9 4 9zm9-3h-1v1h1c1 0 2 1.22 2 2.5S13.98 12 13 12H9c-.98 0-2-1.22-2-2.5 0-.83.42-1.64 1-2.09V6.25c-1.09.53-2 1.84-2 3.25C6 11.31 7.55 13 9 13h4c1.45 0 3-1.69 3-3.5S14.5 6 13 6z"></path>
->>>>>>> fd911409
     </symbol>
     <symbol id="arrow-right" viewBox="0 0 24 24">
       <title>Expand</title>
