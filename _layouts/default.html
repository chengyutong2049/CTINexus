--- conflicted
+++ resolved
@@ -10,15 +10,11 @@
 
   <div class="page-wrap">
     <div class="side-bar">
-<<<<<<< HEAD
       <div class="site-header">
         <a href="{{ site.url }}{{ site.baseurl }}" class="site-title">{% include title.html %}</a>
         <button class="menu-button fs-3 js-main-nav-trigger" data-text-toggle="Hide" type="button">Menu</button>
       </div>
-=======
-      <a href="{{ site.baseurl }}/" class="site-title fs-6 lh-tight">{{ site.title }}</a>
-      <span class="fs-3"><button class="js-main-nav-trigger navigation-list-toggle btn btn-outline" type="button" data-text-toggle="Hide">Menu</button></span>
->>>>>>> 8dbe56fe
+
       <div class="navigation main-nav js-main-nav">
         {% include nav.html %}
       </div>
