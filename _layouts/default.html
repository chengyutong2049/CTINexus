---
layout: table_wrappers
---

<!DOCTYPE html>

<html lang="{{ site.lang | default: "en-US" }}">
{% include head.html %}
<body>

  <div class="page-wrap">
    <div class="side-bar">
<<<<<<< HEAD
      <div class="site-header">
        <a href="{{ site.url }}{{ site.baseurl }}" class="site-title">{% include title.html %}</a>
        <button class="menu-button fs-3 js-main-nav-trigger" data-text-toggle="Hide" type="button">Menu</button>
      </div>

      <div class="navigation main-nav js-main-nav">
        {% include nav.html %}
      </div>
      <footer role="contentinfo" class="site-footer">
        <p class="text-small text-grey-dk-000 mb-0">This site uses <a href="https://github.com/pmarsceill/just-the-docs">Just the Docs</a>, a documentation theme for Jekyll.</p>
      </footer>
=======
      <a href="{{ site.baseurl }}/" class="site-title fs-6 lh-tight">{{ site.title }}</a>
      <span class="fs-3"><button class="js-main-nav-trigger navigation-list-toggle btn btn-outline" type="button" data-text-toggle="Hide">Menu</button></span>
      <nav role="navigation" aria-label="Main navigation" class="navigation-wrapper">
        <div class="navigation main-nav js-main-nav">
          {% include nav.html %}
        </div>
        <footer class="site-footer">
          <p class="text-small text-grey-dk-000 mb-4">This site uses <a href="https://github.com/pmarsceill/just-the-docs">Just the Docs</a>, a documentation theme for Jekyll.</p>
        </footer>
       </nav>
>>>>>>> c4586e17
    </div>
    <div class="main-content-wrap js-main-content" tabindex="0">
      <div class="main-content">
        <div class="page-header js-page-header">
          {% if site.search_enabled != nil %}
          <div class="search">
            <div class="search-input-wrap">
              <input type="text" class="js-search-input search-input" tabindex="0" placeholder="Search {{ site.title }}" aria-label="Search {{ site.title }}" autocomplete="off">
              <svg width="14" height="14" viewBox="0 0 28 28" xmlns="http://www.w3.org/2000/svg" class="search-icon"><title>Search</title><g fill-rule="nonzero"><path d="M17.332 20.735c-5.537 0-10-4.6-10-10.247 0-5.646 4.463-10.247 10-10.247 5.536 0 10 4.601 10 10.247s-4.464 10.247-10 10.247zm0-4c3.3 0 6-2.783 6-6.247 0-3.463-2.7-6.247-6-6.247s-6 2.784-6 6.247c0 3.464 2.7 6.247 6 6.247z"/><path d="M11.672 13.791L.192 25.271 3.02 28.1 14.5 16.62z"/></g></svg>
            </div>
            <div class="js-search-results search-results-wrap"></div>
          </div>
          {% endif %}
          {% if site.aux_links != nil %}
            <ul class="list-style-none text-small aux-nav">
              {% for link in site.aux_links %}
                <li class="d-inline-block my-0{% unless forloop.last %} mr-2{% endunless %}"><a href="{{ link.last }}">{{ link.first }}</a></li>
              {% endfor %}
            </ul>
          {% endif %}
        </div>
        <div class="page">
          {% unless page.url == "/" %}
            {% if page.parent %}
              <nav class="breadcrumb-nav">
                <ol class="breadcrumb-nav-list">
                  {% if page.grand_parent %}
                    <li class="breadcrumb-nav-list-item"><a href="{{ first_level_url }}">{{ page.grand_parent }}</a></li>
                    <li class="breadcrumb-nav-list-item"><a href="{{ second_level_url }}">{{ page.parent }}</a></li>
                  {% else %}
                    <li class="breadcrumb-nav-list-item"><a href="{{ first_level_url }}">{{ page.parent }}</a></li>
                  {% endif %}
                  <li class="breadcrumb-nav-list-item"><span>{{ page.title }}</span></li>
                </ol>
              </nav>
            {% endif %}
          {% endunless %}
          <div id="main-content" class="page-content" role="main">
            {% if site.heading_anchors != nil  %}
              {% include vendor/anchor_headings.html html=content  beforeHeading = "true" anchorBody="<svg class=\"d-inline-block v-align-middle\" viewBox=\"0 0 16 16\" version=\"1.1\" width=\"18\" height=\"18\" aria-hidden=\"true\"><path fill-rule=\"evenodd\" d=\"M4 9h1v1H4c-1.5 0-3-1.69-3-3.5S2.55 3 4 3h4c1.45 0 3 1.69 3 3.5 0 1.41-.91 2.72-2 3.25V8.59c.58-.45 1-1.27 1-2.09C10 5.22 8.98 4 8 4H4c-.98 0-2 1.22-2 2.5S3 9 4 9zm9-3h-1v1h1c1 0 2 1.22 2 2.5S13.98 12 13 12H9c-.98 0-2-1.22-2-2.5 0-.83.42-1.64 1-2.09V6.25c-1.09.53-2 1.84-2 3.25C6 11.31 7.55 13 9 13h4c1.45 0 3-1.69 3-3.5S14.5 6 13 6z\"></path></svg>" anchorClass="anchor-heading" %}
            {% else %}
              {{ content }}
            {% endif %}

<<<<<<< HEAD
            {% if page.has_children == true and page.has_toc != false %}
            <hr>
            <h2 class="text-delta">Table of contents</h2>
            {% assign children_list = site.pages | sort:"nav_order" %}
            <ul>
              {% for child in children_list %}
                {% if child.parent == page.title and child.title != page.title %}
                <li>
                  <a href="{{ child.url | absolute_url }}">{{ child.title }}</a>
                </li>
                {% endif %}
              {% endfor %}
            </ul>
            {% endif %}
          </div>
=======
          {% if page.has_children == true and page.has_toc != false %}
          <hr>
          <h2 class="text-delta">Table of contents</h2>
          {% assign children_list = site.pages | sort:"nav_order" %}
          <ul>
            {% for child in children_list %}
              {% if child.parent == page.title and child.title != page.title %}
              <li>
                <a href="{{ child.url | absolute_url }}">{{ child.title }}</a>
              </li>
              {% endif %}
            {% endfor %}
          </ul>
          {% endif %}

          {% if site.footer_content != nil %}
          <hr>
          <footer role="contentinfo">
            <p class="text-small text-grey-dk-000 mb-0">{{ site.footer_content }}</p>
          </footer>
          {% endif %}
>>>>>>> c4586e17
        </div>
      </div>
    </div>
  </div>

</body>
</html><|MERGE_RESOLUTION|>--- conflicted
+++ resolved
@@ -10,7 +10,6 @@
 
   <div class="page-wrap">
     <div class="side-bar">
-<<<<<<< HEAD
       <div class="site-header">
         <a href="{{ site.url }}{{ site.baseurl }}" class="site-title">{% include title.html %}</a>
         <button class="menu-button fs-3 js-main-nav-trigger" data-text-toggle="Hide" type="button">Menu</button>
@@ -19,21 +18,9 @@
       <div class="navigation main-nav js-main-nav">
         {% include nav.html %}
       </div>
-      <footer role="contentinfo" class="site-footer">
-        <p class="text-small text-grey-dk-000 mb-0">This site uses <a href="https://github.com/pmarsceill/just-the-docs">Just the Docs</a>, a documentation theme for Jekyll.</p>
+      <footer class="site-footer">
+        <p class="text-small text-grey-dk-000 mb-4">This site uses <a href="https://github.com/pmarsceill/just-the-docs">Just the Docs</a>, a documentation theme for Jekyll.</p>
       </footer>
-=======
-      <a href="{{ site.baseurl }}/" class="site-title fs-6 lh-tight">{{ site.title }}</a>
-      <span class="fs-3"><button class="js-main-nav-trigger navigation-list-toggle btn btn-outline" type="button" data-text-toggle="Hide">Menu</button></span>
-      <nav role="navigation" aria-label="Main navigation" class="navigation-wrapper">
-        <div class="navigation main-nav js-main-nav">
-          {% include nav.html %}
-        </div>
-        <footer class="site-footer">
-          <p class="text-small text-grey-dk-000 mb-4">This site uses <a href="https://github.com/pmarsceill/just-the-docs">Just the Docs</a>, a documentation theme for Jekyll.</p>
-        </footer>
-       </nav>
->>>>>>> c4586e17
     </div>
     <div class="main-content-wrap js-main-content" tabindex="0">
       <div class="main-content">
@@ -78,8 +65,7 @@
               {{ content }}
             {% endif %}
 
-<<<<<<< HEAD
-            {% if page.has_children == true and page.has_toc != false %}
+          {% if page.has_children == true and page.has_toc != false %}
             <hr>
             <h2 class="text-delta">Table of contents</h2>
             {% assign children_list = site.pages | sort:"nav_order" %}
@@ -92,31 +78,15 @@
                 {% endif %}
               {% endfor %}
             </ul>
-            {% endif %}
-          </div>
-=======
-          {% if page.has_children == true and page.has_toc != false %}
-          <hr>
-          <h2 class="text-delta">Table of contents</h2>
-          {% assign children_list = site.pages | sort:"nav_order" %}
-          <ul>
-            {% for child in children_list %}
-              {% if child.parent == page.title and child.title != page.title %}
-              <li>
-                <a href="{{ child.url | absolute_url }}">{{ child.title }}</a>
-              </li>
-              {% endif %}
-            {% endfor %}
-          </ul>
           {% endif %}
 
           {% if site.footer_content != nil %}
-          <hr>
-          <footer role="contentinfo">
-            <p class="text-small text-grey-dk-000 mb-0">{{ site.footer_content }}</p>
-          </footer>
+            <hr>
+            <footer role="contentinfo">
+              <p class="text-small text-grey-dk-000 mb-0">{{ site.footer_content }}</p>
+            </footer>
           {% endif %}
->>>>>>> c4586e17
+
         </div>
       </div>
     </div>
