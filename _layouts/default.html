---
layout: table_wrappers
---

<!DOCTYPE html>

<html lang="{{ site.lang | default: 'en-US' }}">
{% include head.html %}
<body>
  <svg xmlns="http://www.w3.org/2000/svg" style="display: none;">
    <symbol id="link" viewBox="0 0 16 16">
      <title>Link</title>
      <path fill-rule="evenodd" d="M4 9h1v1H4c-1.5 0-3-1.69-3-3.5S2.55 3 4 3h4c1.45 0 3 1.69 3 3.5 0 1.41-.91 2.72-2 3.25V8.59c.58-.45 1-1.27 1-2.09C10 5.22 8.98 4 8 4H4c-.98 0-2 1.22-2 2.5S3 9 4 9zm9-3h-1v1h1c1 0 2 1.22 2 2.5S13.98 12 13 12H9c-.98 0-2-1.22-2-2.5 0-.83.42-1.64 1-2.09V6.25c-1.09.53-2 1.84-2 3.25C6 11.31 7.55 13 9 13h4c1.45 0 3-1.69 3-3.5S14.5 6 13 6z"></path>
    </symbol>
    <symbol id="arrow-right" viewBox="0 0 24 24">
      <title>Expand</title>
      <path d="M10 6L8.59 7.41 13.17 12l-4.58 4.59L10 18l6-6z"/><path d="M0 0h24v24H0z" fill="none"/>
    </symbol>
  </svg>

  <div class="page-wrap">
    <div class="side-bar">
      <div class="site-header">
        <a href="{{ site.url }}{{ site.baseurl }}" class="site-title lh-tight">{% include title.html %}</a>
        <button id="site-nav-trigger" class="site-button" data-text-toggle="Hide" type="button">Menu</button>
      </div>
      <nav role="navigation" aria-label="Main" id="site-nav" class="site-nav">
        {% include nav.html %}
      </nav>
      <footer class="site-footer">
        This site uses <a href="https://github.com/pmarsceill/just-the-docs">Just the Docs</a>, a documentation theme for Jekyll.
      </footer>
    </div>
<<<<<<< HEAD
    <div class="main-content-wrap js-main-content" tabindex="0">
      <div class="main-content" id="top">
        <div class="page-header js-page-header">
=======
    <div id="main-wrap" class="main-wrap" tabindex="0">
      <div class="main">
        <div id="main-header" class="main-header">
>>>>>>> 4bb8d761
          {% if site.search_enabled != false %}
            <div class="search">
              <div class="search-input-wrap">
                <input type="text" id="search-input" class="search-input" tabindex="0" placeholder="Search {{ site.title }}" aria-label="Search {{ site.title }}" autocomplete="off">
                <svg width="14" height="14" viewBox="0 0 28 28" xmlns="http://www.w3.org/2000/svg" class="search-icon"><title>Search</title><g fill-rule="nonzero"><path d="M17.332 20.735c-5.537 0-10-4.6-10-10.247 0-5.646 4.463-10.247 10-10.247 5.536 0 10 4.601 10 10.247s-4.464 10.247-10 10.247zm0-4c3.3 0 6-2.783 6-6.247 0-3.463-2.7-6.247-6-6.247s-6 2.784-6 6.247c0 3.464 2.7 6.247 6 6.247z"/><path d="M11.672 13.791L.192 25.271 3.02 28.1 14.5 16.62z"/></g></svg>
              </div>
              <div id="search-results" class="search-results"></div>
            </div>
          {% endif %}
          {% if site.aux_links != nil %}
<<<<<<< HEAD
            <ul class="list-style-none text-small aux-nav">
              {% for link in site.aux_links %}
                <li class="d-inline-block my-0{% unless forloop.last %} mr-2{% endunless %}">
                  <a href="{{ link.last }}"
                    {% if site.aux_links_new_tab %}
                    target="_blank" rel="noopener noreferrer"
                    {% endif %}
                  >
                    {{ link.first }}
                  </a>
                </li>
              {% endfor %}
            </ul>
=======
            <nav aria-label="Auxiliary" class="aux-nav">
              <ul class="aux-nav-list">
                {% for link in site.aux_links %}
                  <li class="aux-nav-list-item"><a href="{{ link.last }}">{{ link.first }}</a></li>
                {% endfor %}
              </ul>
            </nav>
>>>>>>> 4bb8d761
          {% endif %}
        </div>
        <div class="main-content-wrap">
          {% unless page.url == "/" %}
            {% if page.parent %}
              <nav aria-label="Breadcrumb" class="breadcrumb-nav">
                <ol class="breadcrumb-nav-list">
                  {% if page.grand_parent %}
                    <li class="breadcrumb-nav-list-item"><a href="{{ first_level_url }}">{{ page.grand_parent }}</a></li>
                    <li class="breadcrumb-nav-list-item"><a href="{{ second_level_url }}">{{ page.parent }}</a></li>
                  {% else %}
                    <li class="breadcrumb-nav-list-item"><a href="{{ first_level_url }}">{{ page.parent }}</a></li>
                  {% endif %}
                  <li class="breadcrumb-nav-list-item"><span>{{ page.title }}</span></li>
                </ol>
              </nav>
            {% endif %}
          {% endunless %}
          <div id="main-content" class="main-content" role="main">
            {% if site.heading_anchors != false %}
              {% include vendor/anchor_headings.html html=content beforeHeading="true" anchorBody="<svg viewBox=\"0 0 16 16\" aria-hidden=\"true\"><use xlink:href=\"#link\"></use></svg>" anchorClass="anchor-heading" %}
            {% else %}
              {{ content }}
            {% endif %}

<<<<<<< HEAD
          {% if page.has_children == true and page.has_toc != false %}
            <hr>
            <h2 class="text-delta">Table of contents</h2>
            <ul>
              {%- assign children_list = pages_list | where: "parent", node.title -%}
              {% for child in children_list %}
                {% if child.parent == page.title and child.title != page.title and child.grand_parent == page.parent %}
                <li>
                  <a href="{{ child.url | absolute_url }}">{{ child.title }}</a>{% if child.summary %} - {{ child.summary }}{% endif %}
                </li>
                {% endif %}
              {% endfor %}
            </ul>
          {% endif %}

          {% if site.footer_content != nil or site.last_edit_timestamp or site.gh_edit_link %}
            <hr>
            <footer>
              {% if site.back_to_top %}
              <p><a href="#top">{{ site.back_to_top_text }}</a></p>
              {% endif %}
              {% if site.footer_content != nil %}
              <p class="text-small text-grey-dk-000 mb-0">{{ site.footer_content }}</p>
              {% endif %}

              {% if site.last_edit_timestamp or site.gh_edit_link %}
                <div class="d-flex mt-2">
                  {% if site.last_edit_timestamp and site.last_edit_time_format and page.last_modified_date %}
                  <p class="text-small text-grey-dk-000 mb-0 mr-2">
                  Page last modified: <span class="d-inline-block">{{ page.last_modified_date | date: site.last_edit_time_format }}</span>.
                  </p>
                  {% endif %}
                  {%
                  if
                  site.gh_edit_link and
                  site.gh_edit_link_text and
                  site.gh_edit_repository and
                  site.gh_edit_branch and
                  site.gh_edit_view_mode

                  %}
                  <p class="text-small text-grey-dk-000 mb-0">
                  <a href="{{ site.gh_edit_repository }}/{{ site.gh_edit_view_mode }}/{{ site.gh_edit_branch }}/{{ page.path }}">{{ site.gh_edit_link_text }}</a>
                  </p>
                  {% endif %}
                </div>
              {% endif %}

            </footer>
          {% endif %}
=======
            {% if page.has_children == true and page.has_toc != false %}
              <hr>
              <h2 class="text-delta">Table of contents</h2>
              {% assign children_list = site.pages | sort:"nav_order" %}
              <ul>
                {% for child in children_list %}
                  {% if child.parent == page.title and child.title != page.title %}
                  <li>
                    <a href="{{ child.url | absolute_url }}">{{ child.title }}</a>{% if child.summary %} - {{ child.summary }}{% endif %}
                  </li>
                  {% endif %}
                {% endfor %}
              </ul>
            {% endif %}

            {% if site.footer_content != nil %}
              <hr>
              <footer role="contentinfo">
                <p class="text-small text-grey-dk-000 mb-0">{{ site.footer_content }}</p>
              </footer>
            {% endif %}
>>>>>>> 4bb8d761

          </div>
        </div>
      </div>
    </div>
  </div>

</body>
</html><|MERGE_RESOLUTION|>--- conflicted
+++ resolved
@@ -31,15 +31,9 @@
         This site uses <a href="https://github.com/pmarsceill/just-the-docs">Just the Docs</a>, a documentation theme for Jekyll.
       </footer>
     </div>
-<<<<<<< HEAD
-    <div class="main-content-wrap js-main-content" tabindex="0">
-      <div class="main-content" id="top">
-        <div class="page-header js-page-header">
-=======
     <div id="main-wrap" class="main-wrap" tabindex="0">
-      <div class="main">
+      <div class="main" id="top">
         <div id="main-header" class="main-header">
->>>>>>> 4bb8d761
           {% if site.search_enabled != false %}
             <div class="search">
               <div class="search-input-wrap">
@@ -50,29 +44,21 @@
             </div>
           {% endif %}
           {% if site.aux_links != nil %}
-<<<<<<< HEAD
-            <ul class="list-style-none text-small aux-nav">
-              {% for link in site.aux_links %}
-                <li class="d-inline-block my-0{% unless forloop.last %} mr-2{% endunless %}">
-                  <a href="{{ link.last }}"
-                    {% if site.aux_links_new_tab %}
-                    target="_blank" rel="noopener noreferrer"
-                    {% endif %}
-                  >
-                    {{ link.first }}
-                  </a>
-                </li>
-              {% endfor %}
-            </ul>
-=======
             <nav aria-label="Auxiliary" class="aux-nav">
               <ul class="aux-nav-list">
                 {% for link in site.aux_links %}
-                  <li class="aux-nav-list-item"><a href="{{ link.last }}">{{ link.first }}</a></li>
+                  <li class="aux-nav-list-item">
+                    <a href="{{ link.last }}"
+                      {% if site.aux_links_new_tab %}
+                      target="_blank" rel="noopener noreferrer"
+                      {% endif %}
+                    >
+                    {{ link.first }}
+                    </a>
+                  </li>
                 {% endfor %}
               </ul>
             </nav>
->>>>>>> 4bb8d761
           {% endif %}
         </div>
         <div class="main-content-wrap">
@@ -98,80 +84,53 @@
               {{ content }}
             {% endif %}
 
-<<<<<<< HEAD
-          {% if page.has_children == true and page.has_toc != false %}
-            <hr>
-            <h2 class="text-delta">Table of contents</h2>
-            <ul>
-              {%- assign children_list = pages_list | where: "parent", node.title -%}
-              {% for child in children_list %}
-                {% if child.parent == page.title and child.title != page.title and child.grand_parent == page.parent %}
-                <li>
-                  <a href="{{ child.url | absolute_url }}">{{ child.title }}</a>{% if child.summary %} - {{ child.summary }}{% endif %}
-                </li>
-                {% endif %}
-              {% endfor %}
-            </ul>
-          {% endif %}
-
-          {% if site.footer_content != nil or site.last_edit_timestamp or site.gh_edit_link %}
-            <hr>
-            <footer>
-              {% if site.back_to_top %}
-              <p><a href="#top">{{ site.back_to_top_text }}</a></p>
-              {% endif %}
-              {% if site.footer_content != nil %}
-              <p class="text-small text-grey-dk-000 mb-0">{{ site.footer_content }}</p>
-              {% endif %}
-
-              {% if site.last_edit_timestamp or site.gh_edit_link %}
-                <div class="d-flex mt-2">
-                  {% if site.last_edit_timestamp and site.last_edit_time_format and page.last_modified_date %}
-                  <p class="text-small text-grey-dk-000 mb-0 mr-2">
-                  Page last modified: <span class="d-inline-block">{{ page.last_modified_date | date: site.last_edit_time_format }}</span>.
-                  </p>
-                  {% endif %}
-                  {%
-                  if
-                  site.gh_edit_link and
-                  site.gh_edit_link_text and
-                  site.gh_edit_repository and
-                  site.gh_edit_branch and
-                  site.gh_edit_view_mode
-
-                  %}
-                  <p class="text-small text-grey-dk-000 mb-0">
-                  <a href="{{ site.gh_edit_repository }}/{{ site.gh_edit_view_mode }}/{{ site.gh_edit_branch }}/{{ page.path }}">{{ site.gh_edit_link_text }}</a>
-                  </p>
-                  {% endif %}
-                </div>
-              {% endif %}
-
-            </footer>
-          {% endif %}
-=======
             {% if page.has_children == true and page.has_toc != false %}
               <hr>
               <h2 class="text-delta">Table of contents</h2>
-              {% assign children_list = site.pages | sort:"nav_order" %}
               <ul>
+                {%- assign children_list = pages_list | where: "parent", node.title -%}
                 {% for child in children_list %}
-                  {% if child.parent == page.title and child.title != page.title %}
-                  <li>
-                    <a href="{{ child.url | absolute_url }}">{{ child.title }}</a>{% if child.summary %} - {{ child.summary }}{% endif %}
-                  </li>
+                  {% if child.parent == page.title and child.title != page.title and child.grand_parent == page.parent %}
+                    <li>
+                      <a href="{{ child.url | absolute_url }}">{{ child.title }}</a>{% if child.summary %} - {{ child.summary }}{% endif %}
+                    </li>
                   {% endif %}
                 {% endfor %}
               </ul>
             {% endif %}
 
-            {% if site.footer_content != nil %}
+            {% if site.footer_content != nil or site.last_edit_timestamp or site.gh_edit_link %}
               <hr>
-              <footer role="contentinfo">
-                <p class="text-small text-grey-dk-000 mb-0">{{ site.footer_content }}</p>
+              <footer>
+                {% if site.back_to_top %}
+                  <p><a href="#top">{{ site.back_to_top_text }}</a></p>
+                  {% endif %}
+                {% if site.footer_content != nil %}
+                  <p class="text-small text-grey-dk-000 mb-0">{{ site.footer_content }}</p>
+                {% endif %}
+
+                {% if site.last_edit_timestamp or site.gh_edit_link %}
+                  <div class="d-flex mt-2">
+                    {% if site.last_edit_timestamp and site.last_edit_time_format and page.last_modified_date %}
+                      <p class="text-small text-grey-dk-000 mb-0 mr-2">
+                        Page last modified: <span class="d-inline-block">{{ page.last_modified_date | date: site.last_edit_time_format }}</span>.
+                      </p>
+                    {% endif %}
+                    {% if
+                      site.gh_edit_link and
+                      site.gh_edit_link_text and
+                      site.gh_edit_repository and
+                      site.gh_edit_branch and
+                      site.gh_edit_view_mode
+                    %}
+                      <p class="text-small text-grey-dk-000 mb-0">
+                        <a href="{{ site.gh_edit_repository }}/{{ site.gh_edit_view_mode }}/{{ site.gh_edit_branch }}/{{ page.path }}">{{ site.gh_edit_link_text }}</a>
+                      </p>
+                    {% endif %}
+                  </div>
+                {% endif %}
               </footer>
             {% endif %}
->>>>>>> 4bb8d761
 
           </div>
         </div>
