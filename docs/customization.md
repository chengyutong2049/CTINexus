---
layout: default
title: Customization
nav_order: 6
---

# Customization
{: .no_toc }

## Table of contents
{: .no_toc .text-delta }

1. TOC
{:toc}

---

## Color schemes
{: .d-inline-block }

New
{: .label .label-green }

Just the Docs supports two color schemes: light (default), and dark.

To enable a color scheme, set the `color_scheme` parameter in your site's `_config.yml` file:

#### Example
{: .no_toc }

```yaml
# Color scheme currently only supports "dark" or nil (default)
color_scheme: "dark"
```
<button class="btn js-toggle-dark-mode">Preview dark color scheme</button>

<<<<<<< HEAD
<script>
const toggleDarkMode = document.querySelector('.js-toggle-dark-mode');

jtd.addEvent(toggleDarkMode, 'click', function(){
  if (jtd.getTheme() === 'dark') {
    jtd.setTheme('light');
  } else {
    jtd.setTheme('dark');
  }
});
</script>
=======
<script type="text/javascript" src="{{ "/assets/js/dark-mode-preview.js" | absolute_url }}"></script>
>>>>>>> 8bd2da55

## Specific visual customization

To customize your site’s aesthetic, open `_sass/custom/custom.scss` in your editor to see if there is a variable that you can override. Most styles like fonts, colors, spacing, etc. are derived from these variables. To override a specific variable, uncomment its line and change its value.

For example, to change the link color from the purple default to blue, open `_sass/custom/custom.css` and find the `$link-color` variable on line `50`. Uncomment it, and change its value to our `$blue-000` variable, or another shade of your choosing.

#### Example
{: .no_toc }

```scss
// ...
//
// $body-text-color: $grey-dk-100;
// $body-heading-color: $grey-dk-300;
$link-color: $blue-000;
//
// ...
```

_Note:_ Editing the variables directly in `_sass/support/variables.scss` is not recommended and can cause other dependencies to fail.

## Override styles

For styles that aren't defined as a variables, you may want to modify specific CSS classes. To add your own CSS overrides at the end of the cascade, edit `_sass/overrides.scss`. This will allow for all overrides to be kept in a single file, and for any upstream changes to still be applied.

For example, if you'd like to add your own styles for printing a page, you could add the following styles.

#### Example
{: .no_toc }

```scss
// Print-only styles.
@media print {
  .side-bar, .page-header { display: none; }
  .main-content { max-width: auto; margin: 1em;}
}
```<|MERGE_RESOLUTION|>--- conflicted
+++ resolved
@@ -34,7 +34,6 @@
 ```
 <button class="btn js-toggle-dark-mode">Preview dark color scheme</button>
 
-<<<<<<< HEAD
 <script>
 const toggleDarkMode = document.querySelector('.js-toggle-dark-mode');
 
@@ -46,9 +45,6 @@
   }
 });
 </script>
-=======
-<script type="text/javascript" src="{{ "/assets/js/dark-mode-preview.js" | absolute_url }}"></script>
->>>>>>> 8bd2da55
 
 ## Specific visual customization
 
