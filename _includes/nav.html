--- conflicted
+++ resolved
@@ -1,47 +1,3 @@
-<<<<<<< HEAD
-<ul class="navigation-list">
-  {% assign pages_list = site.html_pages | sort:"nav_order" %}
-  {% for node in pages_list %}
-    {% unless node.nav_exclude %}
-      {% if node.parent == nil %}
-        <li class="navigation-list-item{% if page.url == node.url or page.parent == node.title or page.grand_parent == node.title %} active{% endif %}">
-          {% if page.parent == node.title or page.grand_parent == node.title %}
-            {% assign first_level_url = node.url | absolute_url %}
-          {% endif %}
-          <a href="{{ node.url | absolute_url }}" class="navigation-list-link{% if page.url == node.url %} active{% endif %}">{{ node.title }}</a>
-          {% if node.has_children %}
-            {% assign children_list = site.html_pages | sort:"nav_order" %}
-            <ul class="navigation-list-child-list ">
-              {% for child in children_list %}
-                {% if child.parent == node.title %}
-                  <li class="navigation-list-item {% if page.url == child.url or page.parent == child.title %} active{% endif %}">
-                    {% if page.url == child.url or page.parent == child.title %}
-                      {% assign second_level_url = child.url | absolute_url %}
-                    {% endif %}
-                    <a href="{{ child.url | absolute_url }}" class="navigation-list-link{% if page.url == child.url %} active{% endif %}">{{ child.title }}</a>
-                    {% if child.has_children %}
-                      {% assign grand_children_list = site.html_pages | sort:"nav_order" %}
-                      <ul class="navigation-list-child-list">
-                        {% for grand_child in grand_children_list %}
-                          {% if grand_child.parent == child.title %}
-                            <li class="navigation-list-item {% if page.url == grand_child.url %} active{% endif %}">
-                              <a href="{{ grand_child.url | absolute_url }}" class="navigation-list-link{% if page.url == grand_child.url %} active{% endif %}">{{ grand_child.title }}</a>
-                            </li>
-                          {% endif %}
-                        {% endfor %}
-                      </ul>
-                    {% endif %}
-                  </li>
-                {% endif %}
-              {% endfor %}
-            </ul>
-          {% endif %}
-        </li>
-      {% endif %}
-    {% endunless %}
-  {% endfor %}
-</ul>
-=======
 <nav role="navigation" aria-label="Main navigation">
   <ul class="navigation-list">
     {%- assign pages_list = site.html_pages | sort:"nav_order" -%}
@@ -81,5 +37,4 @@
       {%- endunless -%}
     {%- endfor -%}
   </ul>
-</nav>
->>>>>>> 8dbe56fe
+</nav>