--- conflicted
+++ resolved
@@ -22,7 +22,7 @@
               {%- assign children_list = pages_list | where: "parent", node.title -%}
               <ul class="navigation-list-child-list ">
                 {%- for child in children_list -%}
-<<<<<<< HEAD
+                {%- unless child.nav_exclude -%}
                   <li class="navigation-list-item {% if page.url == child.url or page.parent == child.title %} active{% endif %}">
                     {%- if page.url == child.url or page.parent == child.title -%}
                       {%- assign second_level_url = child.url | absolute_url -%}
@@ -39,28 +39,7 @@
                       </ul>
                     {%- endif -%}
                   </li>
-=======
-                  {%- unless child.nav_exclude -%}
-                    <li class="navigation-list-item {% if page.url == child.url or page.parent == child.title %} active{% endif %}">
-                      {%- if page.url == child.url or page.parent == child.title -%}
-                        {%- assign second_level_url = child.url | absolute_url -%}
-                      {%- endif -%}
-                      <a href="{{ child.url | absolute_url }}" class="navigation-list-link{% if page.url == child.url %} active{% endif %}">{{ child.title }}</a>
-                      {%- if child.has_children -%}
-                          {%- assign grand_children_list = site.html_pages | where: "parent", child.title | sort:"nav_order" -%}
-                          <ul class="navigation-list-child-list">
-                          {%- for grand_child in grand_children_list -%}
-                            {%- unless grand_child.nav_exclude -%}
-                              <li class="navigation-list-item {% if page.url == grand_child.url %} active{% endif %}">
-                                <a href="{{ grand_child.url | absolute_url }}" class="navigation-list-link{% if page.url == grand_child.url %} active{% endif %}">{{ grand_child.title }}</a>
-                              </li>
-                            {%- endunless -%}
-                          {%- endfor -%}
-                        </ul>
-                      {%- endif -%}
-                    </li>
-                  {%- endunless -%}
->>>>>>> 91808528
+                {%- endunless -%}
                 {%- endfor -%}
               </ul>
             {%- endif -%}
