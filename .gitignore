*.gem
.bundle
<<<<<<< HEAD
=======
.ruby-version
>>>>>>> 31b99a2a
.jekyll-cache
.sass-cache
_site
Gemfile.lock
node_modules<|MERGE_RESOLUTION|>--- conflicted
+++ resolved
@@ -1,9 +1,6 @@
 *.gem
 .bundle
-<<<<<<< HEAD
-=======
 .ruby-version
->>>>>>> 31b99a2a
 .jekyll-cache
 .sass-cache
 _site
