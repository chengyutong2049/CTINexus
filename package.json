{
  "name": "just-the-docs",
  "version": "0.3.0",
  "description": "A modern Jekyll theme for documentation",
  "repository": "pmarsceill/just-the-docs",
  "license": "MIT",
  "bugs": "https://github.com/pmarsceill/just-the-docs/issues",
  "devDependencies": {
    "@primer/css": "^14.3.0",
    "prettier": "^2.0.5",
<<<<<<< HEAD
    "stylelint": "^13.6.1",
    "stylelint-config-prettier": "^8.0.1",
=======
    "stylelint": "^13.3.3",
    "stylelint-config-prettier": "^8.0.2",
>>>>>>> 848b090d
    "stylelint-config-primer": "^9.0.0",
    "stylelint-prettier": "^1.1.2",
    "stylelint-selector-no-utility": "^4.0.0"
  },
  "scripts": {
    "test": "stylelint '**/*.scss'",
    "format": "prettier --write '**/*.{scss,js,json}'",
    "stylelint-check": "stylelint-config-prettier-check"
  },
  "dependencies": {}
}<|MERGE_RESOLUTION|>--- conflicted
+++ resolved
@@ -8,13 +8,8 @@
   "devDependencies": {
     "@primer/css": "^14.3.0",
     "prettier": "^2.0.5",
-<<<<<<< HEAD
     "stylelint": "^13.6.1",
-    "stylelint-config-prettier": "^8.0.1",
-=======
-    "stylelint": "^13.3.3",
     "stylelint-config-prettier": "^8.0.2",
->>>>>>> 848b090d
     "stylelint-config-primer": "^9.0.0",
     "stylelint-prettier": "^1.1.2",
     "stylelint-selector-no-utility": "^4.0.0"
