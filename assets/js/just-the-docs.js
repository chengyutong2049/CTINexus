---
---
(function (jtd, undefined) {

// Event handling

jtd.addEvent = function(el, type, handler) {
  if (el.attachEvent) el.attachEvent('on'+type, handler); else el.addEventListener(type, handler);
}
jtd.removeEvent = function(el, type, handler) {
  if (el.detachEvent) el.detachEvent('on'+type, handler); else el.removeEventListener(type, handler);
}
jtd.onReady = function(ready) {
  // in case the document is already rendered
  if (document.readyState!='loading') ready();
  // modern browsers
  else if (document.addEventListener) document.addEventListener('DOMContentLoaded', ready);
  // IE <= 8
  else document.attachEvent('onreadystatechange', function(){
      if (document.readyState=='complete') ready();
  });
}

// Show/hide mobile menu

function initNav() {
  jtd.addEvent(document, 'click', function(e){
    var target = e.target;
    while (target && !(target.classList && target.classList.contains('nav-list-expander'))) {
      target = target.parentNode;
    }
    if (target) {
      e.preventDefault();
      target.parentNode.classList.toggle('active');
    }
  });

  const siteNav = document.getElementById('site-nav');
  const mainHeader = document.getElementById('main-header');
  const menuButton = document.getElementById('menu-button');

  jtd.addEvent(menuButton, 'click', function(e){
    e.preventDefault();

    if (menuButton.classList.toggle('nav-open')) {
      siteNav.classList.add('nav-open');
      mainHeader.classList.add('nav-open');
    } else {
      siteNav.classList.remove('nav-open');
      mainHeader.classList.remove('nav-open');
    }
  });

  {% if site.search_enabled != false -%}
  const searchInput = document.getElementById('search-input');
  const searchButton = document.getElementById('search-button');

  jtd.addEvent(searchButton, 'click', function(e){
    e.preventDefault();

    mainHeader.classList.add('nav-open');
    searchInput.focus();
  });
  {%- endif %}
}

// Site search

{% if site.search_enabled != false -%}
function initSearch() {
  var request = new XMLHttpRequest();
  request.open('GET', '{{ "assets/js/search-data.json" | absolute_url }}', true);

  request.onload = function(){
    if (request.status >= 200 && request.status < 400) {
      // Success!
      var data = JSON.parse(request.responseText);
      
      {% if site.search_tokenizer_separator != nil %}
      lunr.tokenizer.separator = {{ site.search_tokenizer_separator }}
      {% else %}
      lunr.tokenizer.separator = /[\s\-/]+/
      {% endif %}
      
      var index = lunr(function () {
        this.ref('id');
        this.field('title', { boost: 200 });
        this.field('content', { boost: 2 });
        this.field('url');
        this.metadataWhitelist = ['position']

        for (var i in data) {
          this.add({
            id: i,
            title: data[i].title,
            content: data[i].content,
            url: data[i].url
          });
        }
      });

      searchResults(index, data);
    } else {
      // We reached our target server, but it returned an error
      console.log('Error loading ajax request. Request status:' + request.status);
    }
  };

  request.onerror = function(){
    // There was a connection error of some sort
    console.log('There was a connection error');
  };

  request.send();

  function searchResults(index, data) {
    var index = index;
    var docs = data;
    var searchInput = document.getElementById('search-input');
    var searchResults = document.getElementById('search-results');
    var mainContentWrap = document.getElementById('main-content-wrap');

    function hideResults() {
      searchResults.innerHTML = '';
      searchResults.classList.remove('active');
      mainContentWrap.classList.remove('blur');
    }

    jtd.addEvent(searchInput, 'keydown', function(e){
      switch (e.keyCode) {
        case 38: // arrow up
          e.preventDefault();
          var active = document.querySelector('.search-result.active');
          if (active) {
            active.classList.remove('active');
            if (active.parentElement.previousSibling) {
              var previous = active.parentElement.previousSibling.querySelector('.search-result');
              previous.classList.add('active');
            }
          }
          return;
        case 40: // arrow down
          e.preventDefault();
          var active = document.querySelector('.search-result.active');
          if (active) {
            if (active.parentElement.nextSibling) {
              var next = active.parentElement.nextSibling.querySelector('.search-result');
              active.classList.remove('active');
              next.classList.add('active');
            }
          } else {
            var next = document.querySelector('.search-result');
            if (next) {
              next.classList.add('active');
            }
          }
          return;
        case 13: // enter
          e.preventDefault();
          var active = document.querySelector('.search-result.active');
          if (active) {
            active.click();
          } else {
            var first = document.querySelector('.search-result');
            if (first) {
              first.click();
            }
          }
          return;
      }
    });

    jtd.addEvent(searchInput, 'keyup', function(e){
      switch (e.keyCode) {
        case 27: // When esc key is pressed, hide the results and clear the field
          hideResults();
          searchInput.value = '';
          return;
        case 38: // arrow up
        case 40: // arrow down
        case 13: // enter
          e.preventDefault();
          return;
      }

      hideResults();

      var input = this.value;
      if (input === '') {
        return;
      }

      var results = index.query(function (query) {
        var tokens = lunr.tokenizer(input)
        query.term(tokens, {
          boost: 10
        });
        query.term(tokens, {
          wildcard: lunr.Query.wildcard.TRAILING
        });
      });

      if (results.length > 0) {
        searchResults.classList.add('active');
        mainContentWrap.classList.add('blur');
        var resultsList = document.createElement('ul');
        resultsList.classList.add('search-results-list');
        searchResults.appendChild(resultsList);

        for (var i in results) {
          var result = results[i];
          var doc = docs[result.ref];

          var resultsListItem = document.createElement('li');
          resultsListItem.classList.add('search-results-list-item');
          resultsList.appendChild(resultsListItem);

          var resultLink = document.createElement('a');
          resultLink.classList.add('search-result');
          resultLink.setAttribute('href', doc.url);
          resultsListItem.appendChild(resultLink);

          var resultTitle = document.createElement('div');
          resultTitle.classList.add('search-result-title');
          resultTitle.innerText = doc.title;
          resultLink.appendChild(resultTitle);

          var resultRelUrl = document.createElement('span');
          resultRelUrl.classList.add('search-result-rel-url');
          resultRelUrl.innerText = doc.relUrl;
          resultTitle.appendChild(resultRelUrl);

          var metadata = result.matchData.metadata;
          var contentFound = false;
          for (var j in metadata) {
            if (metadata[j].title) {
              var position = metadata[j].title.position[0];
              var start = position[0];
              var end = position[0] + position[1];
              resultTitle.innerHTML = doc.title.substring(0, start) + '<span class="search-result-highlight">' + doc.title.substring(start, end) + '</span>' + doc.title.substring(end, doc.title.length)+'<span class="search-result-rel-url">'+doc.relUrl+'</span>';

            } else if (metadata[j].content && !contentFound) {
              contentFound = true;

              var position = metadata[j].content.position[0];
              var start = position[0];
              var end = position[0] + position[1];
              var previewStart = start;
              var previewEnd = end;
              var ellipsesBefore = true;
              var ellipsesAfter = true;
              for (var k = 0; k < 3; k++) {
                var nextSpace = doc.content.lastIndexOf(' ', previewStart - 2);
                var nextDot = doc.content.lastIndexOf('.', previewStart - 2);
                if ((nextDot > 0) && (nextDot > nextSpace)) {
                  previewStart = nextDot + 1;
                  ellipsesBefore = false;
                  break;
                }
                if (nextSpace < 0) {
                  previewStart = 0;
                  ellipsesBefore = false;
                  break;
                }
                previewStart = nextSpace + 1;
              }
              for (var k = 0; k < 10; k++) {
                var nextSpace = doc.content.indexOf(' ', previewEnd + 1);
                var nextDot = doc.content.indexOf('.', previewEnd + 1);
                if ((nextDot > 0) && (nextDot < nextSpace)) {
                  previewEnd = nextDot;
                  ellipsesAfter = false;
                  break;
                }
                if (nextSpace < 0) {
                  previewEnd = doc.content.length;
                  ellipsesAfter = false;
                  break;
                }
                previewEnd = nextSpace;
              }
              var preview = doc.content.substring(previewStart, start);
              if (ellipsesBefore) {
                preview = '... ' + preview;
              }
              preview += '<span class="search-result-highlight">' + doc.content.substring(start, end) + '</span>';
              preview += doc.content.substring(end, previewEnd);
              if (ellipsesAfter) {
                preview += ' ...';
              }

              var resultPreview = document.createElement('div');
              resultPreview.classList.add('search-result-preview');
              resultPreview.innerHTML = preview;
              resultLink.appendChild(resultPreview);
            }
          }
        }
      }
    });

    jtd.addEvent(searchInput, 'blur', function(){
      setTimeout(function(){ hideResults() }, 300);
    });
  }
}
{%- endif %}

<<<<<<< HEAD
// Focus

function pageFocus() {
  var mainWrap = document.getElementById('main-wrap');
  mainWrap.focus();
}

// Switch theme

jtd.getTheme = function() {
  var cssFileHref = document.querySelector('[rel="stylesheet"]').getAttribute('href');
  return cssFileHref.substring(cssFileHref.lastIndexOf('-') + 1, cssFileHref.length - 4);
}

jtd.setTheme = function(theme) {
  var cssFile = document.querySelector('[rel="stylesheet"]');
  cssFile.setAttribute('href', '{{ "assets/css/just-the-docs-" | absolute_url }}' + theme + '.css');
}

=======
>>>>>>> 09944de1
// Document ready

jtd.onReady(function(){
  initNav();
  {% if site.search_enabled != false -%}
  initSearch();
  {%- endif %}
});

})(window.jtd = window.jtd || {});

{% include js/custom.js %}<|MERGE_RESOLUTION|>--- conflicted
+++ resolved
@@ -306,14 +306,6 @@
 }
 {%- endif %}
 
-<<<<<<< HEAD
-// Focus
-
-function pageFocus() {
-  var mainWrap = document.getElementById('main-wrap');
-  mainWrap.focus();
-}
-
 // Switch theme
 
 jtd.getTheme = function() {
@@ -326,8 +318,6 @@
   cssFile.setAttribute('href', '{{ "assets/css/just-the-docs-" | absolute_url }}' + theme + '.css');
 }
 
-=======
->>>>>>> 09944de1
 // Document ready
 
 jtd.onReady(function(){
