---
---
(function (jtd, undefined) {

// Event handling

jtd.addEvent = function(el, type, handler) {
  if (el.attachEvent) el.attachEvent('on'+type, handler); else el.addEventListener(type, handler);
}
jtd.removeEvent = function(el, type, handler) {
  if (el.detachEvent) el.detachEvent('on'+type, handler); else el.removeEventListener(type, handler);
}
jtd.onReady = function(ready) {
  // in case the document is already rendered
  if (document.readyState!='loading') ready();
  // modern browsers
  else if (document.addEventListener) document.addEventListener('DOMContentLoaded', ready);
  // IE <= 8
  else document.attachEvent('onreadystatechange', function(){
      if (document.readyState=='complete') ready();
  });
}

// Show/hide mobile menu

function initNav() {
  const mainNav = document.querySelector('.js-main-nav');
  const pageHeader = document.querySelector('.js-page-header');
  const navTrigger = document.querySelector('.js-main-nav-trigger');

  jtd.addEvent(navTrigger, 'click', function(e){
    e.preventDefault();
    var text = navTrigger.innerText;
    var textToggle = navTrigger.getAttribute('data-text-toggle');

    mainNav.classList.toggle('nav-open');
    pageHeader.classList.toggle('nav-open');
    navTrigger.classList.toggle('nav-open');
    navTrigger.innerText = textToggle;
    navTrigger.setAttribute('data-text-toggle', text);
    textToggle = text;
  })
}

// Site search

function initSearch() {
  var request = new XMLHttpRequest();
  request.open('GET', '{{ "assets/js/search-data.json" | absolute_url }}', true);

  request.onload = function(){
    if (request.status >= 200 && request.status < 400) {
      // Success!
      var data = JSON.parse(request.responseText);
<<<<<<< HEAD

      lunr.tokenizer.separator = /[\s\-/]+/
=======
      
      {% if site.search_tokenizer_separator != nil %}
      lunr.tokenizer.separator = {{ site.search_tokenizer_separator }}
      {% else %}
      lunr.tokenizer.separator = /[\s\-/]+/
      {% endif %}
      
>>>>>>> 423b8c9f
      var index = lunr(function () {
        this.ref('id');
        this.field('title', { boost: 200 });
        this.field('content', { boost: 2 });
        this.field('url');
        this.metadataWhitelist = ['position']

        for (var i in data) {
          this.add({
            id: i,
            title: data[i].title,
            content: data[i].content,
            url: data[i].url
          });
        }
      });

      searchResults(index, data);
    } else {
      // We reached our target server, but it returned an error
      console.log('Error loading ajax request. Request status:' + request.status);
    }
  };

  request.onerror = function(){
    // There was a connection error of some sort
    console.log('There was a connection error');
  };

  request.send();

  function searchResults(index, data) {
    var index = index;
    var docs = data;
    var searchInput = document.querySelector('.js-search-input');
    var searchResults = document.querySelector('.js-search-results');

    function hideResults() {
      searchResults.innerHTML = '';
      searchResults.classList.remove('active');
    }

    jtd.addEvent(searchInput, 'keydown', function(e){
      switch (e.keyCode) {
        case 38: // arrow up
          e.preventDefault();
          var active = document.querySelector('.search-result.active');
          if (active) {
            active.classList.remove('active');
            if (active.parentElement.previousSibling) {
              var previous = active.parentElement.previousSibling.querySelector('.search-result');
              previous.classList.add('active');
            }
          }
          return;
        case 40: // arrow down
          e.preventDefault();
          var active = document.querySelector('.search-result.active');
          if (active) {
            if (active.parentElement.nextSibling) {
              var next = active.parentElement.nextSibling.querySelector('.search-result');
              active.classList.remove('active');
              next.classList.add('active');
            }
          } else {
            var next = document.querySelector('.search-result');
            if (next) {
              next.classList.add('active');
            }
          }
          return;
        case 13: // enter
          e.preventDefault();
          var active = document.querySelector('.search-result.active');
          if (active) {
            active.click();
          } else {
            var first = document.querySelector('.search-result');
            if (first) {
              first.click();
            }
          }
          return;
      }
    });

    jtd.addEvent(searchInput, 'keyup', function(e){
      switch (e.keyCode) {
        case 27: // When esc key is pressed, hide the results and clear the field
          hideResults();
          searchInput.value = '';
          return;
        case 38: // arrow up
        case 40: // arrow down
        case 13: // enter
          e.preventDefault();
          return;
      }

      hideResults();

      var input = this.value;
      if (input === '') {
        return;
      }

      var results = index.query(function (query) {
        var tokens = lunr.tokenizer(input)
        query.term(tokens, {
          boost: 10
        });
        query.term(tokens, {
          wildcard: lunr.Query.wildcard.TRAILING
        });
      });

      if (results.length > 0) {
        searchResults.classList.add('active');
        var resultsList = document.createElement('ul');
        resultsList.classList.add('search-results-list');
        searchResults.appendChild(resultsList);

        for (var i in results) {
          var result = results[i];
          var doc = docs[result.ref];

          var resultsListItem = document.createElement('li');
          resultsListItem.classList.add('search-results-list-item');
          resultsList.appendChild(resultsListItem);

          var resultLink = document.createElement('a');
          resultLink.classList.add('search-result');
          resultLink.setAttribute('href', doc.url);
          resultsListItem.appendChild(resultLink);

          var resultTitle = document.createElement('div');
          resultTitle.classList.add('search-result-title');
          resultTitle.innerText = doc.title;
          resultLink.appendChild(resultTitle);

          var resultRelUrl = document.createElement('span');
          resultRelUrl.classList.add('search-result-rel-url');
          resultRelUrl.innerText = doc.relUrl;
          resultTitle.appendChild(resultRelUrl);

          var metadata = result.matchData.metadata;
          var contentFound = false;
          for (var j in metadata) {
            if (metadata[j].title) {
              var position = metadata[j].title.position[0];
              var start = position[0];
              var end = position[0] + position[1];
              resultTitle.innerHTML = doc.title.substring(0, start) + '<span class="search-result-highlight">' + doc.title.substring(start, end) + '</span>' + doc.title.substring(end, doc.title.length)+'<span class="search-result-rel-url">'+doc.relUrl+'</span>';

            } else if (metadata[j].content && !contentFound) {
              contentFound = true;

              var position = metadata[j].content.position[0];
              var start = position[0];
              var end = position[0] + position[1];
              var previewStart = start;
              var previewEnd = end;
              var ellipsesBefore = true;
              var ellipsesAfter = true;
              for (var k = 0; k < 3; k++) {
                var nextSpace = doc.content.lastIndexOf(' ', previewStart - 2);
                var nextDot = doc.content.lastIndexOf('.', previewStart - 2);
                if ((nextDot > 0) && (nextDot > nextSpace)) {
                  previewStart = nextDot + 1;
                  ellipsesBefore = false;
                  break;
                }
                if (nextSpace < 0) {
                  previewStart = 0;
                  ellipsesBefore = false;
                  break;
                }
                previewStart = nextSpace + 1;
              }
              for (var k = 0; k < 10; k++) {
                var nextSpace = doc.content.indexOf(' ', previewEnd + 1);
                var nextDot = doc.content.indexOf('.', previewEnd + 1);
                if ((nextDot > 0) && (nextDot < nextSpace)) {
                  previewEnd = nextDot;
                  ellipsesAfter = false;
                  break;
                }
                if (nextSpace < 0) {
                  previewEnd = doc.content.length;
                  ellipsesAfter = false;
                  break;
                }
                previewEnd = nextSpace;
              }
              var preview = doc.content.substring(previewStart, start);
              if (ellipsesBefore) {
                preview = '... ' + preview;
              }
              preview += '<span class="search-result-highlight">' + doc.content.substring(start, end) + '</span>';
              preview += doc.content.substring(end, previewEnd);
              if (ellipsesAfter) {
                preview += ' ...';
              }

              var resultPreview = document.createElement('div');
              resultPreview.classList.add('search-result-preview');
              resultPreview.innerHTML = preview;
              resultLink.appendChild(resultPreview);
            }
          }
        }
      }
    });

    jtd.addEvent(searchInput, 'blur', function(){
      setTimeout(function(){ hideResults() }, 300);
    });
  }
}

function pageFocus() {
  var mainContent = document.querySelector('.js-main-content');
  mainContent.focus();
}

// Document ready

jtd.onReady(function(){
  initNav();
  pageFocus();
  if (typeof lunr !== 'undefined') {
    initSearch();
  }
});

})(window.jtd = window.jtd || {});

{% include js/custom.js %}<|MERGE_RESOLUTION|>--- conflicted
+++ resolved
@@ -52,10 +52,6 @@
     if (request.status >= 200 && request.status < 400) {
       // Success!
       var data = JSON.parse(request.responseText);
-<<<<<<< HEAD
-
-      lunr.tokenizer.separator = /[\s\-/]+/
-=======
       
       {% if site.search_tokenizer_separator != nil %}
       lunr.tokenizer.separator = {{ site.search_tokenizer_separator }}
@@ -63,7 +59,6 @@
       lunr.tokenizer.separator = /[\s\-/]+/
       {% endif %}
       
->>>>>>> 423b8c9f
       var index = lunr(function () {
         this.ref('id');
         this.field('title', { boost: 200 });
