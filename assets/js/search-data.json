---
---
{
<<<<<<< HEAD
  {% assign comma = false %}
    {% for page in site.html_pages %}{% if page.search_exclude != true %}{% if comma == true%},{% endif %}
    "{{ forloop.index0 }}": {
      "id": "{{ forloop.index0 }}",
      "title": "{{ page.title | replace: '&amp;', '&' }}",
      "content": "{{ page.content | markdownify | strip_html | escape_once | remove: 'Table of contents' | remove: '```'  | remove: '---' | replace: '\', ' ' | normalize_whitespace }}",
      "url": "{{ page.url | absolute_url }}",
      "relUrl": "{{ page.url }}"
    }{% assign comma = true %}
    {% endif %}{% endfor %}
=======
  {% for page in site.html_pages %}{% if page.search_exclude != true %}"{{ forloop.index0 }}": {
    "title": "{{ page.title | replace: '&amp;', '&' }}",
    "content": "{{ page.content | markdownify | replace: '</h', ' . </h' | replace: '<hr', ' . <hr' | replace: '</p', ' . </p' | replace: '</ul', ' . </ul' | replace: '</tr', ' . </tr' | replace: '</li', ' | </li' | replace: '</td', ' | </td' | strip_html | escape_once | remove: 'Table of contents' | remove: '```'  | remove: '---' | replace: '\', ' ' | replace: ' .  .  . ', ' . ' | replace: ' .  . ', ' . ' | normalize_whitespace }}",
    "url": "{{ page.url | absolute_url }}",
    "relUrl": "{{ page.url }}"
  }{% unless forloop.last %},{% endunless %}
  {% endif %}{% endfor %}
>>>>>>> 843233c6
}<|MERGE_RESOLUTION|>--- conflicted
+++ resolved
@@ -1,24 +1,12 @@
 ---
 ---
 {
-<<<<<<< HEAD
   {% assign comma = false %}
-    {% for page in site.html_pages %}{% if page.search_exclude != true %}{% if comma == true%},{% endif %}
-    "{{ forloop.index0 }}": {
-      "id": "{{ forloop.index0 }}",
-      "title": "{{ page.title | replace: '&amp;', '&' }}",
-      "content": "{{ page.content | markdownify | strip_html | escape_once | remove: 'Table of contents' | remove: '```'  | remove: '---' | replace: '\', ' ' | normalize_whitespace }}",
-      "url": "{{ page.url | absolute_url }}",
-      "relUrl": "{{ page.url }}"
-    }{% assign comma = true %}
-    {% endif %}{% endfor %}
-=======
-  {% for page in site.html_pages %}{% if page.search_exclude != true %}"{{ forloop.index0 }}": {
+  {% for page in site.html_pages %}{% if page.search_exclude != true %}{% if comma == true%},{% endif %}"{{ forloop.index0 }}": {
     "title": "{{ page.title | replace: '&amp;', '&' }}",
     "content": "{{ page.content | markdownify | replace: '</h', ' . </h' | replace: '<hr', ' . <hr' | replace: '</p', ' . </p' | replace: '</ul', ' . </ul' | replace: '</tr', ' . </tr' | replace: '</li', ' | </li' | replace: '</td', ' | </td' | strip_html | escape_once | remove: 'Table of contents' | remove: '```'  | remove: '---' | replace: '\', ' ' | replace: ' .  .  . ', ' . ' | replace: ' .  . ', ' . ' | normalize_whitespace }}",
     "url": "{{ page.url | absolute_url }}",
     "relUrl": "{{ page.url }}"
-  }{% unless forloop.last %},{% endunless %}
+  }{% assign comma = true %}
   {% endif %}{% endfor %}
->>>>>>> 843233c6
 }