//
// Main nav, breadcrumb, etc...
//

<<<<<<< HEAD
=======
.site-title {
  display: block;
  flex: 1 1 auto;
  color: $body-heading-color;
  background-color: $sidebar-color;

  @include mq(md) {
    position: absolute;
    top: 0;
    right: 0;
    z-index: 101;
    height: 60px;
    padding-top: $sp-4;
    border-bottom: $border $border-color;
  }
}

.navigation-wrapper {
  display: flex;
  flex-direction: column;
  flex: 1 1 auto;
}

>>>>>>> c4586e17
.navigation-list {
  padding: 0;
  margin-top: 0;
  margin-bottom: 0;
  list-style: none;
}

.navigation-list-child-list {
  padding-left: $sp-3;
  list-style: none;

  .navigation-list-link {
    color: $nav-child-link-color;
  }

  .navigation-list-item {
    position: relative;

    &::before {
      position: absolute;
      margin-top: 0.3em;
      margin-left: -0.8em;
      color: rgba($body-text-color, 0.3);
      content: "- ";
    }

    &.active {
      &::before {
        color: $body-text-color;
      }
    }
  }
}

.navigation-list-item {
  @include fs-4;
  margin: 0;

  @include mq(md) {
    @include fs-3;
  }

  .navigation-list-child-list {
    display: none;
  }

  &.active {
    .navigation-list-child-list {
      display: block;
    }
  }
}

.navigation-list-link {
  display: block;
  padding-top: $sp-1;
  padding-bottom: $sp-1;

  &.active {
    font-weight: 600;
    color: $body-heading-color;
    text-decoration: none;
  }
}

// Small screen nav

.main-nav {
  display: none;

  &.nav-open {
    display: block;
  }
  @include mq(md) {
    display: block;
  }
}

.aux-nav {
  align-self: center;
}

// Breadcrumb nav
.breadcrumb-nav {
  @include mq(md) {
    margin-top: -$sp-4;
  }
}

.breadcrumb-nav-list {
  padding-left: 0;
  margin-bottom: $sp-3;
  list-style: none;
}

.breadcrumb-nav-list-item {
  display: table-cell;
  @include fs-2;

  &::before {
    display: none;
  }

  &::after {
    display: inline-block;
    margin-right: $sp-2;
    margin-left: $sp-2;
    color: $grey-dk-000;
    content: "/";
  }

  &:last-child {
    &::after {
      content: "";
    }
  }
}<|MERGE_RESOLUTION|>--- conflicted
+++ resolved
@@ -1,33 +1,6 @@
 //
 // Main nav, breadcrumb, etc...
 //
-
-<<<<<<< HEAD
-=======
-.site-title {
-  display: block;
-  flex: 1 1 auto;
-  color: $body-heading-color;
-  background-color: $sidebar-color;
-
-  @include mq(md) {
-    position: absolute;
-    top: 0;
-    right: 0;
-    z-index: 101;
-    height: 60px;
-    padding-top: $sp-4;
-    border-bottom: $border $border-color;
-  }
-}
-
-.navigation-wrapper {
-  display: flex;
-  flex-direction: column;
-  flex: 1 1 auto;
-}
-
->>>>>>> c4586e17
 .navigation-list {
   padding: 0;
   margin-top: 0;
